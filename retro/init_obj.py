# -*- coding: utf-8 -*-
# pylint: disable=wrong-import-position

"""
Convenience functions for initializing major objects needed for Retro
likelihood processing (includes instantiating objects and loading the data
needed for them).
"""

from __future__ import absolute_import, division, print_function

__all__ = [
    'setup_dom_tables',
    'setup_discrete_hypo',
    'get_hits',
    'parse_args',
]

__author__ = 'P. Eller, J.L. Lanfranchi'
__license__ = '''Copyright 2017 Philipp Eller and Justin L. Lanfranchi

Licensed under the Apache License, Version 2.0 (the "License");
you may not use this file except in compliance with the License.
You may obtain a copy of the License at

    http://www.apache.org/licenses/LICENSE-2.0

Unless required by applicable law or agreed to in writing, software
distributed under the License is distributed on an "AS IS" BASIS,
WITHOUT WARRANTIES OR CONDITIONS OF ANY KIND, either express or implied.
See the License for the specific language governing permissions and
limitations under the License.'''

from argparse import ArgumentParser
from collections import Iterable, Mapping, OrderedDict
from copy import deepcopy
from operator import getitem
from os import listdir, walk
from os.path import abspath, dirname, isdir, isfile, join, splitext
import re
import sys
import time

import numpy as np
from six import string_types

if __name__ == '__main__' and __package__ is None:
    RETRO_DIR = dirname(dirname(abspath(__file__)))
    if RETRO_DIR not in sys.path:
        sys.path.append(RETRO_DIR)
from retro import const, load_pickle
from retro.hypo.discrete_hypo import DiscreteHypo
from retro.hypo import discrete_cascade_kernels as dck
from retro.hypo import discrete_muon_kernels as dmk
from retro.i3info.angsens_model import load_angsens_model
from retro.i3info.extract_gcd import extract_gcd
from retro.retro_types import (
    HIT_T, SD_INDEXER_T, HITS_SUMMARY_T, TriggerConfigID, TriggerTypeID, TriggerSourceID
)
from retro.tables.retro_5d_tables import (
    NORM_VERSIONS, TABLE_KINDS, Retro5DTables
)
from retro.utils.misc import expand, nsort_key_func


I3_FNAME_INFO_RE = re.compile(
    r'''
    Level(?P<proc_level>.+) # processing level e.g. 5p or 5pt (???)
    _(?P<detector>[^.]+)    # detector, e.g. IC86
    \.(?P<year>\d+)         # year
    _(?P<generator>.+)      # generator, e.g. genie
    _(?P<flavor>.+)         # flavor, e.g. nue
    \.(?P<run>\d+)          # run, e.g. 012600
    \.(?P<filenum>\d+)      # file number, e.g. 000000
    ''', (re.VERBOSE | re.IGNORECASE)
)


def setup_dom_tables(
    dom_tables_kind,
    dom_tables_fname_proto,
    gcd,
    norm_version='binvol2.5',
    use_sd_indices=const.ALL_STRS_DOMS,
    num_phi_samples=None,
    ckv_sigma_deg=None,
    template_library=None,
    compute_t_indep_exp=True,
    no_noise=False,
    force_no_mmap=False,
):
    """Instantiate and load single-DOM tables.

    Parameters
    ----------
    dom_tables_kind : str
    dom_tables_fname_proto : str
    gcd : str
    norm_version : str, optional
    use_sd_indices : sequence, optional
    num_phi_samples : int, optional
    ckv_sigma_deg : float, optional
    template_library : str, optional
    compute_t_indep_exp : bool, optional
    no_noise : bool, optional
    force_no_mmap : bool, optional

    Returns
    -------
    dom_tables : Retro5DTables

    """
    print('Instantiating and loading DOM tables')
    t0 = time.time()

    dom_tables_fname_proto = expand(dom_tables_fname_proto)

    # TODO: set mmap based on memory?
    if force_no_mmap:
        mmap = False
    else:
        mmap = 'uncompr' in dom_tables_kind

    if dom_tables_kind in ['raw_templ_compr', 'ckv_templ_compr']:
        template_library = np.load(expand(template_library))
    else:
        template_library = None

    gcd = extract_gcd(gcd)

    if no_noise:
        gcd['noise'] = np.zeros_like(gcd['noise'])

    # Instantiate single-DOM tables class
    dom_tables = Retro5DTables(
        table_kind=dom_tables_kind,
        geom=gcd['geo'],
        rde=gcd['rde'],
        noise_rate_hz=gcd['noise'],
        compute_t_indep_exp=compute_t_indep_exp,
        norm_version=norm_version,
        num_phi_samples=num_phi_samples,
        ckv_sigma_deg=ckv_sigma_deg,
        template_library=template_library,
        use_sd_indices=use_sd_indices,
    )

    if '{subdet' in dom_tables_fname_proto:
        doms = const.ALL_DOMS
        for subdet in ['ic', 'dc']:
            if subdet == 'ic':
                strings = const.IC_STRS
            else:
                strings = const.DC_STRS

            for dom in doms:
                fpath = dom_tables_fname_proto.format(
                    subdet=subdet, dom=dom, depth_idx=dom - 1
                )

                shared_table_sd_indices = []
                for string in strings:
                    sd_idx = const.get_sd_idx(string=string, dom=dom)
                    if sd_idx not in use_sd_indices:
                        continue
                    shared_table_sd_indices.append(sd_idx)

                if not shared_table_sd_indices:
                    continue

                dom_tables.load_table(
                    fpath=fpath,
                    sd_indices=shared_table_sd_indices,
                    mmap=mmap,
                )

    elif '{string}' in dom_tables_fname_proto:
        raise NotImplementedError('dom_tables_fname_proto with {string} not'
                                  ' implemented')

    elif '{string_idx}' in dom_tables_fname_proto:
        raise NotImplementedError('dom_tables_fname_proto with {string_idx}'
                                  ' not implemented')

    elif '{cluster_idx}' in dom_tables_fname_proto:
        cluster_idx = -1
        while True:
            cluster_idx += 1
            dpath = dom_tables_fname_proto.format(cluster_idx=cluster_idx)
            if not isdir(dpath):
                print('failed to find', dpath)
                break

            # TODO: make the omkeys field generic to all tables & place
            # loading & intersection ops within the `load_table` method.
            omkeys = np.load(join(dpath, 'omkeys.npy'))
            sd_indices = set(const.omkeys_to_sd_indices(omkeys))
            shared_table_sd_indices = sd_indices.intersection(use_sd_indices)

            dom_tables.load_table(
                fpath=dpath,
                sd_indices=shared_table_sd_indices,
                mmap=mmap,
            )

    else:
        stacked_tables_fpath = expand(join(
            dom_tables_fname_proto,
            'stacked_{}.npy'.format(dom_tables.table_name)
        ))
        stacked_tables_meta_fpath = expand(join(
            dom_tables_fname_proto,
            'stacked_{}_meta.pkl'.format(dom_tables.table_name)
        ))
        stacked_t_indep_tables_fpath = expand(join(
            dom_tables_fname_proto,
            'stacked_{}.npy'.format(dom_tables.t_indep_table_name)
        ))
        dom_tables.load_stacked_tables(
            stacked_tables_meta_fpath=stacked_tables_meta_fpath,
            stacked_tables_fpath=stacked_tables_fpath,
            stacked_t_indep_tables_fpath=stacked_t_indep_tables_fpath,
            mmap_t_indep=mmap,
        )

    for table in dom_tables.tables:
        assert np.all(np.isfinite(table['weight'])), 'table not finite!'
        assert np.all(table['weight'] >= 0), 'table is negative!'
        assert np.min(table['index']) >= 0, 'table has negative index'
        if dom_tables.template_library is not None:
            assert np.max(table['index']) < dom_tables.template_library.shape[0], \
                    'table too large index'
    if dom_tables.template_library is not None:
        assert np.all(np.isfinite(dom_tables.template_library)), 'templates not finite!'
        assert np.all(dom_tables.template_library >= 0), 'templates have negative values!'

    print('  -> {:.3f} s\n'.format(time.time() - t0))

    return dom_tables


def setup_tdi_tables(tdi=None, mmap=False):
    """Load and instantiate (Cherenkov) TDI tables.

    Parameters
    ----------
    tdi : sequence of strings, optional
        Path to TDI tables' `ckv_tdi_table.npy` files, or paths to
        directories containing those files; one entry per TDI table

    mmap : bool

    Returns
    -------
    tdi_tables : tuple of 0 or more numpy arrays
    tdi_metas : tuple of 0 or more OrderedDicts

    """
    if tdi is None:
        return (), ()

    mmap_mode = 'r' if mmap else None

    tdi_tables = []
    tdi_metas = []
    for tdi_ in tdi:
        if tdi_ is None:
            continue
        tdi_ = expand(tdi_)
        if isdir(tdi_):
            tdi_ = join(tdi_, 'ckv_tdi_table.npy')

        print('Loading and instantiating TDI table at "{}"'.format(tdi_))

        be = load_pickle(join(dirname(tdi_), 'tdi_bin_edges.pkl'))
        meta = load_pickle(join(dirname(tdi_), 'tdi_metadata.pkl'))
        meta['bin_edges'] = be
        tdi_table = np.load(tdi_, mmap_mode=mmap_mode)

        tdi_metas.append(meta)
        tdi_tables.append(tdi_table)

    return tuple(tdi_tables), tuple(tdi_metas)


def setup_discrete_hypo(cascade_kernel=None, track_kernel=None, track_time_step=None):
    """Convenience function for instantiating a discrete hypothesis with
    specified kernel(s).

    Parameters
    ----------
    cascade_kernel : string or None
        One of {"point", "point_ckv", or "one_dim"}
    track_kernel : string or None
    track_time_step : float or None

    Returns
    -------
    hypo_handler

    """
    generic_kernels = []
    generic_kernels_kwargs = []

    pegleg_kernel = None
    pegleg_kernel_kwargs = None

    scaling_kernel = None
    scaling_kernel_kwargs = None

    if cascade_kernel is not None:
        assert cascade_kernel in dck.CASCADE_KINDS, str(cascade_kernel)
        cascade_kernel_func = getattr(dck, cascade_kernel + '_cascade')
        cascade_kernel_kwargs = dict()
        if cascade_kernel.startswith('scaling'):
            if scaling_kernel is not None:
                raise ValueError('can only have one scaling kernel')
            scaling_kernel = cascade_kernel_func
            scaling_kernel_kwargs = cascade_kernel_kwargs
        else:
            generic_kernels.append(cascade_kernel_func)
            generic_kernels_kwargs.append(cascade_kernel_kwargs)

    if track_kernel is not None:
        assert track_kernel in dmk.MUON_KINDS, str(track_kernel)
        print('track_kernel:', track_kernel)
        track_kernel_func = getattr(dmk, track_kernel + '_muon')
        track_kernel_kwargs = dict(dt=track_time_step)
        if track_kernel.startswith('pegleg'):
            if pegleg_kernel is not None:
                raise ValueError('can only have one pegleg kernel')
            pegleg_kernel = track_kernel_func
            pegleg_kernel_kwargs = track_kernel_kwargs
        else:
            generic_kernels.append(track_kernel_func)
            generic_kernels_kwargs.append(dict(dt=track_time_step))

    hypo_handler = DiscreteHypo(
        generic_kernels=generic_kernels,
        generic_kernels_kwargs=generic_kernels_kwargs,
        pegleg_kernel=pegleg_kernel,
        pegleg_kernel_kwargs=pegleg_kernel_kwargs,
        scaling_kernel=scaling_kernel,
        scaling_kernel_kwargs=scaling_kernel_kwargs,
    )

    return hypo_handler


def get_events(
    events_root,
<<<<<<< HEAD
    gcd_dir,
=======
>>>>>>> e3cdc9c3
    start=None,
    stop=None,
    step=None,
    agg_start=None,
    agg_stop=None,
    agg_step=None,
    truth=None,
    photons=None,
    pulses=None,
    recos=None,
    triggers=None,
    angsens_model=None,
    hits=None,
):
    """Iterate through a Retro events directory, getting events in a
    the form of a nested OrderedDict, with leaf nodes numpy structured arrays.

    It is attempted to iterate through the source intelligently to minimize
    disk access and in a thread-safe manner.

    Parameters
    ----------
    events_root : string or iterable thereof
        Path(s) to Retro events directory(ies) (each such directory corresponds
        to a single i3 file and contains an "events.npy" file).

    start, stop, step : optional
        Arguments passed to ``slice`` for only retrieving select events from
        the source.

    agg_start : None or int with 0 <= agg_start <= agg_stop, optional

    agg_stop : None or int with 0 <= agg_start <= agg_stop, optional

    agg_step : None or int >= 1, optional

    truth : bool, optional
        Whether to extract Monte Carlo truth information from the file (only
        applicable to simulation).

    photons : sequence of strings, optional
        Photon series names to extract. If any are specified, you must specify
        `angsens_model` for proper weighting of the photons. Default is to
        not extract any photon series.

    pulses : sequences of strings, optional
        Pulse series names to extract. Default is to not extract any pulse
        series.

    recos : sequence of strings, optional
        Reconstruction names to extract. Default is to not extract any
        reconstructions.

    triggers : sequence of strings
        Trigger hierarchy names to extract. Required if pulses are specified to
        be used as hits (such that the time window can be computed). Default is
        to not extract any trigger hierarchies.

    angsens_model : string, optional
        Required if `photons` specifies any photon series to extract, as this angular
        sensitivity model is applied to the photons to arrive at expectation for
        detected photons (though without taking into account any further details of the
        DOM's ability to detect photons)

    hits : string or sequence thereof, optional
        Path to photon or pulse series to extract as ``event["hits"]`` field.
        Default is to not populate "hits".

    Yields
    ------
    event : nested OrderedDict
        Attribute "meta" (i.e., accessed via event.meta) is itself an
        OrderedDict added to `event` to contain additional information:
        "events_root", "num_events", and "event_idx".

    """
    if isinstance(events_root, string_types):
        events_roots = [expand(events_root)]
    else:
        if not isinstance(events_root, Iterable):
            raise TypeError("`events_root` must be string or iterable thereof")
        events_roots = []
        for events_root_ in events_root:
            if not isinstance(events_root_, string_types):
                raise TypeError(
                    "Each value in an iterable `events_root` must be a string"
                )
            events_roots.append(expand(events_root_))

    slice_kw = dict(start=start, stop=stop, step=step)

    if agg_start is None:
        agg_start = 0
    else:
        agg_start_ = int(agg_start)
        assert agg_start_ == agg_start
        agg_start = agg_start_

    if agg_step is None:
        agg_step = 1
    else:
        agg_step_ = int(agg_step)
        assert agg_step_ == agg_step
        agg_step = agg_step_

    assert agg_start >= 0
    assert agg_step >= 1

    if agg_stop is not None:
        assert agg_stop > agg_start >= 0
        agg_stop_ = int(agg_stop)
        assert agg_stop_ == agg_stop
        agg_stop = agg_stop_

    if truth is not None and not isinstance(truth, bool):
        raise TypeError("`truth` is invalid type: {}".format(type(truth)))

    if photons is not None and not isinstance(photons, (string_types, Iterable)):
        raise TypeError("`photons` is invalid type: {}".format(type(photons)))

    if pulses is not None and not isinstance(pulses, (string_types, Iterable)):
        raise TypeError("`pulses` is invalid type: {}".format(type(pulses)))

    if recos is not None and not isinstance(recos, (string_types, Iterable)):
        raise TypeError("`recos` is invalid type: {}".format(type(recos)))

    if triggers is not None and not isinstance(triggers, (string_types, Iterable)):
        raise TypeError("`triggers` is invalid type: {}".format(type(triggers)))

    if hits is not None and not isinstance(hits, string_types):
        raise TypeError("`hits` is invalid type: {}".format(type(hits)))

    agg_event_idx = -1
    for events_root in events_roots:
        for dirpath, dirs, files in walk(events_root, followlinks=True):
            dirs.sort(key=nsort_key_func)

            if "events.npy" not in files:
                continue

            file_iterator_tree = OrderedDict()

            num_events, event_indices, headers = iterate_file(
                join(dirpath, 'events.npy'), **slice_kw
            )

            meta = OrderedDict(
                [
                    ("events_root", dirpath),
                    ("num_events", num_events),
                    ("event_idx", None),
                    ("agg_event_idx", None),
                ]
            )

            event_indices_iter = iter(event_indices)
            file_iterator_tree['header'] = iter(headers)

            # -- Translate args with defaults / find dynamically-specified things -- #

            if truth is None:
                truth_ = isfile(join(dirpath, 'truth.npy'))
            else:
                truth_ = truth

            if photons is None:
                dpath = join(dirpath, 'photons')
                if isdir(dpath):
                    photons_ = [splitext(d)[0] for d in listdir(dpath)]
                else:
                    photons_ = False
            elif isinstance(photons, string_types):
                photons_ = [photons]
            else:
                photons_ = photons

            if pulses is None:
                dpath = join(dirpath, 'pulses')
                if isdir(dpath):
                    pulses_ = [splitext(d)[0] for d in listdir(dpath) if 'TimeRange' not in d]
                else:
                    pulses_ = False
            elif isinstance(pulses, string_types):
                pulses_ = [pulses]
            else:
                pulses_ = list(pulses)

            if recos is None:
                dpath = join(dirpath, 'recos')
                if isdir(dpath):
                    # TODO: make check a regex including colons, etc. so we don't
                    # accidentally exclude a valid reco that starts with "slc"
                    recos_ = []
                    for fname in listdir(dpath):
                        if fname[:3] in ("slc", "evt"):
                            continue
                        fbase = splitext(fname)[0]
                        if fbase.endswith(".llhp"):
                            continue
                        recos_.append(fbase)
                else:
                    recos_ = False
            elif isinstance(recos, string_types):
                recos_ = [recos]
            else:
                recos_ = list(recos)

            if triggers is None:
                dpath = join(dirpath, 'triggers')
                if isdir(dpath):
                    triggers_ = [splitext(d)[0] for d in listdir(dpath)]
                else:
                    triggers_ = False
            elif isinstance(triggers, string_types):
                triggers_ = [triggers]
            else:
                triggers_ = list(triggers)

            # Note that `hits_` must be defined after `pulses_` and `photons_`
            # since `hits_` is one of these
            if hits is None:
                if pulses_ is not None and len(pulses_) == 1:
                    hits_ = ['pulses', pulses_[0]]
                elif photons_ is not None and len(photons_) == 1:
                    hits_ = ['photons', photons_[0]]
            elif isinstance(hits, string_types):
                hits_ = hits.split('/')
            else:
                raise TypeError("{}".format(type(hits)))

            # -- Populate the file iterator tree -- #

            if truth_:
                num_truths, _, truths = iterate_file(
                    fpath=join(dirpath, 'truth.npy'), **slice_kw
                )
                assert num_truths == num_events
                file_iterator_tree['truth'] = iter(truths)

            if photons_:
                photons_ = sorted(photons_)
                file_iterator_tree['photons'] = iterators = OrderedDict()
                for photon_series in photons_:
                    num_phs, _, photon_serieses = iterate_file(
                        fpath=join(dirpath, 'photons', photon_series + '.pkl'), **slice_kw
                    )
                    assert num_phs == num_events
                    iterators[photon_series] = iter(photon_serieses)

            if pulses_:
                file_iterator_tree['pulses'] = iterators = OrderedDict()
                for pulse_series in sorted(pulses_):
                    num_ps, _, pulse_serieses = iterate_file(
                        fpath=join(dirpath, 'pulses', pulse_series + '.pkl'), **slice_kw
                    )
                    assert num_ps == num_events
                    iterators[pulse_series] = iter(pulse_serieses)

                    num_tr, _, time_ranges = iterate_file(
                        fpath=join(
                            dirpath,
                            'pulses',
                            pulse_series + 'TimeRange' + '.npy'
                        ),
                        **slice_kw
                    )
                    assert num_tr == num_events
                    iterators[pulse_series + 'TimeRange'] = iter(time_ranges)

            if recos_:
                file_iterator_tree['recos'] = iterators = OrderedDict()
                for reco in sorted(recos_):
                    num_recoses, _, recoses = iterate_file(
                        fpath=join(dirpath, 'recos', reco + '.npy'), **slice_kw
                    )
                    assert num_recoses == num_events
                    iterators[reco] = iter(recoses)

            if triggers_:
                file_iterator_tree['triggers'] = iterators = OrderedDict()
                for trigger_hier in sorted(triggers_):
                    num_th, _, trigger_hiers = iterate_file(
                        fpath=join(dirpath, 'triggers', trigger_hier + '.pkl'), **slice_kw
                    )
                    assert num_th == num_events
                    iterators[trigger_hier] = iter(trigger_hiers)

            if hits_ is not None and hits_[0] == 'photons':
                angsens_model, _ = load_angsens_model(angsens_model)
            else:
                angsens_model = None
<<<<<<< HEAD

            while True:
                try:
                    event = extract_next_event(file_iterator_tree)
                except StopIteration:
                    break

                if hits_ is not None:
                    hits_array, hits_indexer, hits_summary = get_hits(
                        event=event, path=hits_, angsens_model=angsens_model
                    )
                    event['hits'] = hits_array
                    event['hits_indexer'] = hits_indexer
                    event['hits_summary'] = hits_summary

                agg_event_idx += 1

                event.meta = deepcopy(meta)
                event.meta["event_idx"] = next(event_indices_iter)
                event.meta["agg_event_idx"] = agg_event_idx

                if agg_stop is not None and agg_event_idx >= agg_stop:
                    return

                if agg_event_idx < agg_start or (agg_event_idx - agg_start) % agg_step != 0:
                    continue

                yield event

            for key in file_iterator_tree.keys():
                del file_iterator_tree[key]
            del file_iterator_tree
=======

            while True:
                try:
                    event = extract_next_event(file_iterator_tree)
                except StopIteration:
                    break
>>>>>>> e3cdc9c3

                if hits_ is not None:
                    hits_array, hits_indexer, hits_summary = get_hits(
                        event=event, path=hits_, angsens_model=angsens_model
                    )
                    event['hits'] = hits_array
                    event['hits_indexer'] = hits_indexer
                    event['hits_summary'] = hits_summary

                agg_event_idx += 1

                event.meta = deepcopy(meta)
                event.meta["event_idx"] = next(event_indices_iter)
                event.meta["agg_event_idx"] = agg_event_idx

                if agg_stop is not None and agg_event_idx >= agg_stop:
                    return

                if agg_event_idx < agg_start or (agg_event_idx - agg_start) % agg_step != 0:
                    continue

                yield event

            for key in file_iterator_tree.keys():
                del file_iterator_tree[key]
            del file_iterator_tree


def iterate_file(fpath, start=None, stop=None, step=None, mmap_mode=None):
    """Iterate through the elements in a pickle (.pkl) or numpy (.npy) file. If
    a pickle file, structure must be a sequence of objects, one object per
    event. If a numpy file, it must be a one-dimensional structured array where
    each "entry" in the array contains the information from one event.

    Parameters
    ----------
    fpath : string
    start, stop, step : optional
        Arguments passed to `slice` for extracting select events from the
        file.
    mmap_mode : None or string in {"r", "r+", "w+", "c"}
        Only applicable if `fpath` is a numpy .npy file; see help for
        `numpy.memmap` for more information on each mode. Note that memory
        mapping a file is useful for not consuming too much memory and being
        able to simultaneously write to the same reco output file from multiple
        processes (presumably each process working on different events) from
        multiple processes BUT too many open file handles can result in an
        exception. Default is `None` (file is not memory mapped, instead entire
        file is read into memory).

    Yields
    ------
    info : OrderedDict
        Information extracted from the file for each event.

    """
    slicer = slice(start, stop, step)
    _, ext = splitext(fpath)
    if ext == '.pkl':
        events = load_pickle(fpath)
    elif ext == '.npy':
        try:
<<<<<<< HEAD
            # Note that memory mapping the file is useful for not consuming too
            # much memory, and also might be essential in the future if we
            # write recos directly to the {reco}.npy file
            events = np.load(fpath) #, mmap_mode='r')
=======
            events = np.load(fpath, mmap_mode=mmap_mode)
>>>>>>> e3cdc9c3
        except:
            sys.stderr.write('failed to load "{}"\n'.format(fpath))
            raise
    else:
        raise ValueError(fpath)

    num_events_in_file = len(events)
    indices = range(num_events_in_file)[slicer]
    sliced_events = events[slicer]

    return num_events_in_file, indices, sliced_events


def get_path(event, path):
    """Extract an item at `path` from an event which is usable as a nested
    Python mapping (i.e., using `getitem` for each level in `path`).

    Parameters
    ----------
    event : possibly-nested mapping
    path : iterable of strings

    Returns
    -------
    node
        Whatever lives at the specified `path` (could be a scalar, array,
        another mapping, etc.)

    """
    if isinstance(path, string_types):
        path = [path]
    node = event
    for subpath in path:
        try:
            node = getitem(node, subpath)
        except:
            sys.stderr.write(
                "node = {} type = {}, subpath = {} type = {}\n".format(
                    node, type(node), subpath, type(subpath)
                )
            )
            raise
    return node


def get_hits(event, path, angsens_model=None):
    """From an event, take either pulses or photons (optionally applying
    weights to the latter for angular sensitivity) and create the three
    structured numpy arrays necessary for Retro to process the information as
    "hits".

    Parameters
    ----------
    event

    path

    angsens_model : str, numpy.polynomial.Polynomial, or None
        If specified and photons are extracted, weights for the photons will be
        applied according to the angular sensitivity model specified.
        Otherwise, each photon will carry a weight of one.

    Returns
    -------
    hits : shape (n_hits,) array of dtype HIT_T
    hits_indexer : shape (n_hit_doms,) array of dtype SD_INDEXER_T
    hits_summary : shape (1,) array of dtype HITS_SUMMARY_T

    """
    photons = path[0] == 'photons'

    series = get_path(event, path)

    if photons:
        time_window_start = 0
        time_window_stop = 0
        if angsens_model is not None:
            if isinstance(angsens_model, string_types):
                angsens_poly, _ = load_angsens_model(angsens_model)
            elif isinstance(angsens_model, np.polynomial.Polynomial):
                angsens_poly = angsens_model
            else:
                raise TypeError('`angsens_model` is {} but must be either'
                                ' string or np.polynomial.Polynomial'
                                .format(type(angsens_model)))

    else:
        trigger_hierarchy = event['triggers']['I3TriggerHierarchy']
        time_window_start = np.inf
        time_window_stop = -np.inf
        for trigger in trigger_hierarchy:
            source = trigger['source']

            # Do not expand the in-ice window based on GLOBAL triggers (of
            # any TriggerTypeID)
            if source == TriggerSourceID.GLOBAL:
                continue

            tr_type = trigger['type']
            config_id = trigger['config_id']
            tr_time = trigger['time']

            # TODO: rework to _only_ use TriggerConfigID?
            # Below values can be extracted by running
            # $I3_SRC/trigger-sim/resources/scripts/print_trigger_configuration.py -g GCDFILE
            trigger_handled = False
            if tr_type == TriggerTypeID.SIMPLE_MULTIPLICITY:
                if source == TriggerSourceID.IN_ICE:
                    if config_id == TriggerConfigID.SMT8_IN_ICE:
                        trigger_handled = True
                        left_dt = -4e3
                        right_dt = 5e3 + 6e3
                    elif config_id == TriggerConfigID.SMT3_DeepCore:
                        trigger_handled = True
                        left_dt = -4e3
                        right_dt = 2.5e3 + 6e3
            elif tr_type == TriggerTypeID.VOLUME:
                if source == TriggerSourceID.IN_ICE:
                    trigger_handled = True
                    left_dt = -4e3
                    right_dt = 1e3 + 6e3
            elif tr_type == TriggerTypeID.STRING:
                if source == TriggerSourceID.IN_ICE:
                    trigger_handled = True
                    left_dt = -4e3
                    right_dt = 1.5e3 + 6e3

            if not trigger_handled:
                raise NotImplementedError(
                    'Trigger TypeID {}, SourceID {}, config_id {} not'
                    ' implemented'
                    .format(TriggerTypeID(tr_type).name, # pylint: disable=no-member
                            TriggerSourceID(source).name, # pylint: disable=no-member
                            config_id)
                )

            time_window_start = min(time_window_start, tr_time + left_dt)
            time_window_stop = max(time_window_stop, tr_time + right_dt)

    hits = []
    hits_indexer = []
    offset = 0

    for (string, dom, pmt), p in series:
        sd_idx = const.get_sd_idx(string=string, dom=dom, pmt=pmt)
        num = len(p)
        sd_hits = np.empty(shape=num, dtype=HIT_T)
        sd_hits['time'] = p['time']
        if not photons:
            sd_hits['charge'] = p['charge']
        elif angsens_model:
            sd_hits['charge'] = angsens_poly(p['coszen'])
        else:
            sd_hits['charge'] = 1

        hits.append(sd_hits)
        hits_indexer.append((sd_idx, offset, num))
        offset += num

    hits = np.concatenate(hits) #, dtype=HIT_T)
    if hits.dtype != HIT_T:
        raise TypeError('got dtype {}'.format(hits.dtype))

    hits_indexer = np.array(hits_indexer, dtype=SD_INDEXER_T)

    hit_times = hits['time']
    hit_charges = hits['charge']
    total_charge = np.sum(hit_charges)

    earliest_hit_time = hit_times.min()
    latest_hit_time = hit_times.max()
    average_hit_time = np.sum(hit_times * hit_charges) / total_charge

    num_hits = len(hits)
    num_doms_hit = len(hits_indexer)

    hits_summary = np.array(
        (
            earliest_hit_time,
            latest_hit_time,
            average_hit_time,
            total_charge,
            num_hits,
            num_doms_hit,
            time_window_start,
            time_window_stop,
        ),
        dtype=HITS_SUMMARY_T
    )

    return hits, hits_indexer, hits_summary


def extract_next_event(file_iterator_tree, event=None):
    """Recursively extract events from file iterators, where the structure of
    the iterator tree is reflected in the produced event.

    Parameters
    ----------
    file_iterator_tree : nested OrderedDict, leaf nodes are file iterators
    event : None or OrderedDict

    Returns
    -------
    event : OrderedDict

    """
    if event is None:
        event = OrderedDict()

    num_iterators = 0
    num_stopped_iterators = 0
    for key, val in file_iterator_tree.items():
        if isinstance(val, Mapping):
            event[key] = extract_next_event(val)
        else:
            num_iterators += 1
            try:
                event[key] = next(val)
            except StopIteration:
                num_stopped_iterators += 1

    if num_stopped_iterators > 0:
        if num_stopped_iterators != num_iterators:
            raise ValueError(
                "num_stopped_iterators = {} but num_iterators = {}".format(
                    num_stopped_iterators, num_iterators
                )
            )
        raise StopIteration

    return event


def parse_args(
    dom_tables=False,
    tdi_tables=False,
    hypo=False,
    events=False,
    description=None,
    parser=None,
):
    """Parse command line arguments.

    If `parser` is supplied, args are added to that; otherwise, a new parser is
    generated. Defaults to _not_ include any of the command-line arguments.

    Parameters
    ----------
    dom_tables : bool, optional
        Whether to include args for instantiating and loading single-DOM
        tables. Default is False.

    tdi_tables : bool, optional
        Whether to include args for instantiating and loading TDI tables.
        Default is False.

    hypo : bool
        Whether to include args for instantiating a DiscreteHypo and its hypo
        kernels. Default is False.

    events : bool
        Whether to include args for loading events. Default is False.

    description : string, optional

    parser : argparse.ArgumentParser, optional
        An existing parser onto which these arguments will be added.

    Returns
    -------
    split_kwargs : OrderedDict
        Optionally contains keys "dom_tables_kw", "hypo_kw", "events_kw",
        and/or "other_kw", where each is included only if there are keyword
        arguments for that grouping; values are dicts containing the keyword
        arguments and values as specified by the user on the command line (with
        some translation applied to convert arguments into a form usable
        directly by functions in Retro). "other_kw" only shows up if there are
        values that don't fall into one of the other categories.

    """
    if parser is None:
        parser = ArgumentParser(description=description)

    if dom_tables or events:
        parser.add_argument(
            '--angsens-model',
            choices='nominal  h1-100cm  h2-50cm  h3-30cm 9'.split(),
            help='''Angular sensitivity model; only necessary if loading tables
            or photon hits.'''
        )

    if dom_tables:
        group = parser.add_argument_group(
            title='Single-DOM tables arguments',
        )

        group.add_argument(
            '--dom-tables-kind',
            required=True,
            choices=TABLE_KINDS,
            help='''Kind of single-DOM table to use.'''
        )
        group.add_argument(
            '--dom-tables-fname-proto',
            required=True,
            help='''Must have one of the brace-enclosed fields "{string}" or
            "{subdet}", and must have one of "{dom}" or "{depth_idx}". E.g.:
            "my_tables_{subdet}_{depth_idx}"'''
        )
        group.add_argument(
            '--use-doms', required=True,
            choices='all dc dc_subdust'.split()
        )

        group.add_argument(
            '--gcd',
            required=True,
            help='''IceCube GCD file; can either specify an i3 file, or the
            extracted pkl file used in Retro.'''
        )
        group.add_argument(
            '--norm-version',
            required=False, default='binvol2.5',
            choices=NORM_VERSIONS,
            help='''Norm version.'''
        )
        group.add_argument(
            '--num-phi-samples', type=int, default=None,
        )
        group.add_argument(
            '--ckv-sigma-deg', type=float, default=None,
        )
        group.add_argument(
            '--template-library', default=None,
        )
        group.add_argument(
            '--no-noise', action='store_true',
            help='''Set noise rates to 0 in the GCD (e.g. for processing
            raw photons)'''
        )
        group.add_argument(
            '--no-t-indep', action='store_true',
            help='''Do NOT load t-indep tables (time-independent expectations
            would have to be handled by specifying a TDI table'''
        )
        group.add_argument(
            '--force-no-mmap', action='store_true',
            help='''Specify to NOT memory map the tables. If not specified, a
            sensible default is chosen for the type of tables being used.'''
        )

    if tdi_tables:
        group = parser.add_argument_group(
            title='TDI tables arguments',
        )
        group.add_argument(
            '--tdi',
            action='append',
            help='''Path to TDI table's `ckv_tdi_table.npy` file or path
            to directory containing that file; repeat --tdi to specify multiple
            TDI tables (making sure more finely-binned tables are specified
            BEFORE more coarsely-binned tables)'''
        )

    if hypo:
        group = parser.add_argument_group(
            title='Hypothesis handler and kernel parameters',
        )

        group.add_argument(
            '--cascade-kernel',
            required=True,
            choices=dck.CASCADE_KINDS,
        )
        group.add_argument(
            '--track-kernel',
            required=True,
            choices=dmk.MUON_KINDS,
        )
        group.add_argument(
            '--track-time-step', type=float,
            required=True,
        )

    if events:
        group = parser.add_argument_group(
            title='Events and fields within the events to extract',
        )

        group.add_argument(
            '--events-root', type=str,
            required=True,
            nargs='+',
            help='''Retro events directory(ies) (i.e., each must contain an
            "events.npy" file)''',
        )
        group.add_argument(
            '--start', type=int, default=None,
            help='''Process events defined by slicing *each file* by
            [start:stop:step]. Default is to start at 0.'''
        )
        group.add_argument(
            '--stop', type=int, default=None,
            help='''Process events defined by slicing *each file*
            [start:stop:step]. Default is None, i.e., take events until they
            run out.'''
        )
        group.add_argument(
            '--step', type=int, default=None,
            help='''Process events defined by slicing *each file* by
            [start:stop:step]. Default is None, i.e., take every event from
            `start` through (including)  `stop - 1`.'''
        )
        group.add_argument(
            '--agg-start', type=int, default=None,
            help='''Apply [agg-start:agg-stop:agg-step] slicing the aggregate
            of events returned after slicing each individual events file with
            [start:stop:step].'''
        )
        group.add_argument(
            '--agg-stop', type=int, default=None,
            help='''Apply [agg-start:agg-stop:agg-step] slicing the aggregate
            of events returned after slicing each individual events file with
            [start:stop:step].'''
        )
        group.add_argument(
            '--agg-step', type=int, default=None,
            help='''Apply [agg-start:agg-stop:agg-step] slicing the aggregate
            of events returned after slicing each individual events file with
            [start:stop:step].'''
        )
        group.add_argument(
            '--photons', nargs='+',
            help='''Photon series name(s).''',
        )
        group.add_argument(
            '--pulses', nargs='+',
            help='''Name of pulse series to extract. Repeat --pulses to specify
            multiple pulse series.''',
        )
        group.add_argument(
            '--truth', action='store_true',
            help='''Require extraction of Monte Carlo truth information (if not
            specified, truth will still be loaded if "truth.npy" file is
            found).''',
        )
        group.add_argument(
            '--recos', nargs='+',
            help='''Name of reconstruction to extract. Repeat --reco to extract
            multiple reconstructions.''',
        )
        group.add_argument(
            '--triggers', nargs='+',
            help='''Name(s) of reconstruction(s) to extract.''',
        )
        group.add_argument(
            '--hits', default=None,
            help='''Path to item to use as "hits", e.g.
            "pulses/OfflinePulses".''',
        )

    args = parser.parse_args()
    kwargs = vars(args)

    dom_tables_kw = {}
    tdi_tables_kw = {}
    hypo_kw = {}
    events_kw = {}
    other_kw = {}
    if dom_tables:
        code = setup_dom_tables.__code__
        dom_tables_kw = {k: None for k in code.co_varnames[:code.co_argcount]}
    if tdi_tables:
        code = setup_tdi_tables.__code__
        tdi_tables_kw = {k: None for k in code.co_varnames[:code.co_argcount]}
    if hypo:
        code = setup_discrete_hypo.__code__
        hypo_kw = {k: None for k in code.co_varnames[:code.co_argcount]}
    if events:
        code = get_events.__code__
        events_kw = {k: None for k in code.co_varnames[:code.co_argcount]}

    if dom_tables:
        use_doms = kwargs.pop('use_doms').strip().lower()
        if use_doms == 'all':
            use_sd_indices = const.ALL_STRS_DOMS
        elif use_doms == 'dc':
            use_sd_indices = const.DC_ALL_STRS_DOMS
        elif use_doms == 'dc_subdust':
            use_sd_indices = const.DC_ALL_SUBDUST_STRS_DOMS
        else:
            raise ValueError(use_doms)
        print('number of doms = {}'.format(len(use_sd_indices)))
        kwargs['use_sd_indices'] = use_sd_indices
        kwargs['compute_t_indep_exp'] = not kwargs.pop('no_t_indep')

    for key, val in kwargs.items():
        taken = False
        for kw in [dom_tables_kw, tdi_tables_kw, hypo_kw, events_kw]:
            if key not in kw:
                continue
            kw[key] = val
            taken = True
        if not taken:
            other_kw[key] = val

    split_kwargs = OrderedDict()
    if dom_tables:
        split_kwargs['dom_tables_kw'] = dom_tables_kw
    if tdi_tables:
        split_kwargs['tdi_tables_kw'] = tdi_tables_kw
    if hypo:
        split_kwargs['hypo_kw'] = hypo_kw
    if events:
        split_kwargs['events_kw'] = events_kw
    if other_kw:
        split_kwargs['other_kw'] = other_kw

    return split_kwargs<|MERGE_RESOLUTION|>--- conflicted
+++ resolved
@@ -349,10 +349,7 @@
 
 def get_events(
     events_root,
-<<<<<<< HEAD
     gcd_dir,
-=======
->>>>>>> e3cdc9c3
     start=None,
     stop=None,
     step=None,
@@ -644,7 +641,6 @@
                 angsens_model, _ = load_angsens_model(angsens_model)
             else:
                 angsens_model = None
-<<<<<<< HEAD
 
             while True:
                 try:
@@ -676,15 +672,12 @@
 
             for key in file_iterator_tree.keys():
                 del file_iterator_tree[key]
-            del file_iterator_tree
-=======
 
             while True:
                 try:
                     event = extract_next_event(file_iterator_tree)
                 except StopIteration:
                     break
->>>>>>> e3cdc9c3
 
                 if hits_ is not None:
                     hits_array, hits_indexer, hits_summary = get_hits(
@@ -747,14 +740,7 @@
         events = load_pickle(fpath)
     elif ext == '.npy':
         try:
-<<<<<<< HEAD
-            # Note that memory mapping the file is useful for not consuming too
-            # much memory, and also might be essential in the future if we
-            # write recos directly to the {reco}.npy file
-            events = np.load(fpath) #, mmap_mode='r')
-=======
             events = np.load(fpath, mmap_mode=mmap_mode)
->>>>>>> e3cdc9c3
         except:
             sys.stderr.write('failed to load "{}"\n'.format(fpath))
             raise
