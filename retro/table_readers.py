# -*- coding: utf-8 -*-
# pylint: disable=wrong-import-position, too-many-instance-attributes, too-many-locals

"""
Classes for reading and getting info from Retro tables.
"""


from __future__ import absolute_import, division, print_function


__all__ = [
    'open_table_file', 'load_clsim_table', 'load_clsim_table_minimal',
    'load_t_r_theta_table', 'pexp_t_r_theta', 'pexp_xyz', 'CLSimTable',
    'DOMTimePolarTables', 'TDICartTable'
]

__author__ = 'P. Eller, J.L. Lanfranchi'
__license__ = '''Copyright 2017 Philipp Eller and Justin L. Lanfranchi

Licensed under the Apache License, Version 2.0 (the "License");
you may not use this file except in compliance with the License.
You may obtain a copy of the License at

    http://www.apache.org/licenses/LICENSE-2.0

Unless required by applicable law or agreed to in writing, software
distributed under the License is distributed on an "AS IS" BASIS,
WITHOUT WARRANTIES OR CONDITIONS OF ANY KIND, either express or implied.
See the License for the specific language governing permissions and
limitations under the License.'''


from collections import OrderedDict
from copy import deepcopy
from glob import glob
from os import makedirs, remove
from os.path import abspath, basename, dirname, isdir, isfile, join, splitext
from StringIO import StringIO
from subprocess import Popen, PIPE
import sys
from time import time

import numpy as np
import pyfits

from pisa.utils.format import hrlist2list

if __name__ == '__main__' and __package__ is None:
    PARENT_DIR = dirname(dirname(abspath(__file__)))
    if PARENT_DIR not in sys.path:
        sys.path.append(PARENT_DIR)
import retro
from retro.generate_t_r_theta_table import generate_t_r_theta_table


MY_CLSIM_TABLE_KEYS = [
    'table_shape', 'n_photons', 'phase_refractive_index', 'r_bin_edges',
    'costheta_bin_edges', 't_bin_edges', 'costhetadir_bin_edges',
    'deltaphidir_bin_edges', 'table'
]


def open_table_file(fpath):
    """Open a file directly if uncompressed or decompress if zstd compression
    has been applied.

    Parameters
    ----------
    fpath : string

    Returns
    -------
    fobj : file-like object

    """
    fpath = abspath(retro.expand(fpath))
    assert isfile(fpath)
    _, ext = splitext(fpath)
    ext = ext.lstrip('.').lower()
    if ext in retro.ZSTD_EXTENSIONS:
        # -c sends decompressed output to stdout
        proc = Popen(['zstd', '-d', '-c', fpath], stdout=PIPE)
        # Read from stdout
        (proc_stdout, _) = proc.communicate()
        # Give the string from stdout a file-like interface
        fobj = StringIO(proc_stdout)
    elif ext in ('fits',):
        fobj = open(fpath, 'rb')
    else:
        raise ValueError('Unhandled extension "{}"'.format(ext))
    return fobj


def load_clsim_table_minimal(fpath, mmap=False):
    """Load a CLSim table from disk (optionally compressed with zstd).

    Similar to the `load_clsim_table` function but the full table, including
    under/overflow bins is kept and no normalization or further processing is
    performed on the table data besides populating the ouptput OrderedDict.

    Parameters
    ----------
    fpath : string
        Path to file to be loaded. If the file has extension 'zst', 'zstd', or
        'zstandard', the file will be decompressed using the `python-zstandard`
        Python library before passing to `pyfits` for interpreting.

    Returns
    -------
    table : OrderedDict
        Items include
        - 'table_shape' : tuple of int
        - 'table' : np.ndarray
        - 'n_photons' :
        - 'phase_refractive_index' :

        If the table is 5D, items also include
        - 'r_bin_edges' :
        - 'costheta_bin_edges' :
        - 't_bin_edges' :
        - 'costhetadir_bin_edges' :
        - 'deltaphidir_bin_edges' :

    """
    table = OrderedDict()

    fpath = retro.expand(fpath)

    retro.wstderr('Loading table from {} ...\n'.format(fpath))

    if isdir(fpath):
        t0 = time()
        indir = fpath
        if mmap:
            mmap_mode = 'r'
        else:
            mmap_mode = None
        for key in MY_CLSIM_TABLE_KEYS:
            fpath = join(indir, key + '.npy')
            retro.wstderr('    loading {} from "{}" ...'.format(key, fpath))
            t1 = time()
            table[key] = np.load(fpath, mmap_mode=mmap_mode)
            retro.wstderr(' ({} ms)\n'.format(np.round((time() - t1)*1e3, 3)))
        retro.wstderr('  Total time to load: {} s\n'.format(np.round(time() - t0, 3)))
        return table

    if mmap:
        raise ValueError('Cannot memory map a fits or compressed fits file')

    t0 = time()
    fobj = open_table_file(fpath)
    try:
        pf_table = pyfits.open(fobj)

        table['table_shape'] = pf_table[0].data.shape # pylint: disable=no-member
        table['n_photons'] = retro.force_little_endian(
            pf_table[0].header['_i3_n_photons'] # pylint: disable=no-member
        )
        table['phase_refractive_index'] = retro.force_little_endian(
            pf_table[0].header['_i3_n_phase'] # pylint: disable=no-member
        )

        n_dims = len(table['table_shape'])
        if n_dims == 5:
            # Space-time dimensions
            table['r_bin_edges'] = retro.force_little_endian(
                pf_table[1].data # meters # pylint: disable=no-member
            )
            table['costheta_bin_edges'] = retro.force_little_endian(
                pf_table[2].data # pylint: disable=no-member
            )
            table['t_bin_edges'] = retro.force_little_endian(
                pf_table[3].data # nanoseconds # pylint: disable=no-member
            )

            # Photon directionality
            table['costhetadir_bin_edges'] = retro.force_little_endian(
                pf_table[4].data # pylint: disable=no-member
            )
            table['deltaphidir_bin_edges'] = retro.force_little_endian(
                pf_table[5].data # pylint: disable=no-member
            )

        else:
            raise NotImplementedError(
                '{}-dimensional table not handled'.format(n_dims)
            )

        table['table'] = retro.force_little_endian(pf_table[0].data) # pylint: disable=no-member

        retro.wstderr('    (load took {} s)\n'.format(np.round(time() - t0, 3)))

    finally:
        del pf_table
        if hasattr(fobj, 'close'):
            fobj.close()
        del fobj

    return table


def load_clsim_table(fpath):
    """Load a CLSim table from disk (optionally compressed with zstd).

    Parameters
    ----------
    fpath : string
        Path to file to be loaded. If the file has extension 'zst', 'zstd', or
        'zstandard', the file will be decompressed using the `python-zstandard`
        Python library before passing to `pyfits` for interpreting.

    Returns
    -------
    table : OrderedDict
        Items include
        - 'table' : np.ndarray
        - 'table_shape' : tuple of int
        - 'n_photons' :
        - 'phase_refractive_index' :

        If the table is 5D, items also include
        - 'r_bin_edges' :
        - 'costheta_bin_edges' :
        - 't_bin_edges' :
        - 'costhetadir_bin_edges' :
        - 'deltaphidir_bin_edges' :

    """
    table = OrderedDict()

    table = load_clsim_table_minimal(fpath)

    retro.wstderr('Interpreting table...\n')
    t0 = time()
    n_dims = len(table['table_shape'])

    # Cut off first and last bin in each dimension (underflow and
    # overflow bins)
    slice_wo_overflow = (slice(1, -1),) * n_dims
    retro.wstderr('    slicing to remove underflow/overflow bins...')
    t0 = time()
    table_wo_overflow = table['table'][slice_wo_overflow]
    retro.wstderr(' ({} ms)\n'.format(np.round((time() - t0)*1e3)))

    retro.wstderr('    slicing and summarizing underflow and overflow...')
    t0 = time()
    underflow, overflow = [], []
    for n in range(n_dims):
        sl = tuple([slice(1, -1)]*n + [0] + [slice(1, -1)]*(n_dims - 1 - n))
        underflow.append(table['table'][sl].sum())

        sl = tuple([slice(1, -1)]*n + [-1] + [slice(1, -1)]*(n_dims - 1 - n))
        overflow.append(table['table'][sl].sum())
    retro.wstderr(' ({} ms)\n'.format(np.round((time() - t0)*1e3)))

    table['table'] = table_wo_overflow
    table['underflow'] = np.array(underflow)
    table['overflow'] = np.array(overflow)

    return table


def load_t_r_theta_table(fpath, depth_idx, scale=1, exponent=1,
                         photon_info=None):
    """Extract info from a file containing a (t, r, theta)-binned Retro table.

    Parameters
    ----------
    fpath : string
        Path to FITS file corresponding to the passed ``depth_idx``.

    depth_idx : int
        Depth index (e.g. from 0 to 59)

    scale : float
        Scaling factor to apply to the photon survival probability from the
        table, e.g. for quantum efficiency. This is applied _before_
        `exponent`. See `Notes` for more info.

    exponent : float >= 0, optional
        Modify probabilties in the table by ``prob = 1 - (1 - prob)**exponent``
        to allow for up- and down-scaling the efficiency of the DOMs. This is
        applied to each DOM's table _after_ `scale`. See `Notes` for more
        info.

    photon_info : None or retro.RetroPhotonInfo namedtuple of dicts
        If None, creates a new RetroPhotonInfo namedtuple with empty dicts to
        fill. If one is provided, the existing component dictionaries are
        updated.

    Returns
    -------
    photon_info : retro.RetroPhotonInfo namedtuple of dicts
        Tuple fields are 'survival_prob', 'theta', 'phi', and 'length'. Each
        dict is keyed by `depth_idx` and values are the arrays loaded
        from the FITS file.

    bin_edges : retro.TimeSphCoord namedtuple
        Each element of the tuple is an array of bin edges.

    Notes
    -----
    The parameters `scale` and `exponent` modify a table's probability `P` by::

        P = 1 - (1 - P*scale)**exponent

    This allows for `scale` (which must be from 0 to 1) to be used for e.g.
    quantum efficiency--which always reduces the detection probability--and
    `exponent` (which must be 0 or greater) to be used as a systematic that
    modifies the post-`scale` probabilities up and down while keeping them
    valid (i.e., between 0 and 1). Larger values of `scale` (i.e., closer to 1)
    indicate a more efficient DOM. Likewise, values of `exponent` greater than
    one scale up the DOM efficiency, while values of `exponent` between 0 and 1
    scale the efficiency down.

    """
    # pylint: disable=no-member
    assert 0 <= scale <= 1
    assert exponent >= 0

    if photon_info is None:
        empty_dicts = []
        for _ in retro.RetroPhotonInfo._fields:
            empty_dicts.append({})
        photon_info = retro.RetroPhotonInfo(*empty_dicts)

<<<<<<< HEAD
    with pyfits.open(expand(fpath)) as table:
        data = force_little_endian(table[0].data) #photon survival probability
=======
    with pyfits.open(retro.expand(fpath)) as table:
        data = retro.force_little_endian(table[0].data)
>>>>>>> e358c91f

        if scale == exponent == 1:
            photon_info.survival_prob[depth_idx] = data
        else:
            photon_info.survival_prob[depth_idx] = (
                1 - (1 - data * scale)**exponent
            )

<<<<<<< HEAD
        data = force_little_endian(table[1].data) #photon directionality
        photon_info.theta[depth_idx] = data

        data = force_little_endian(table[2].data) #photon directionality
        photon_info.deltaphi[depth_idx] = data

        data = force_little_endian(table[3].data) #photon directionality
        photon_info.length[depth_idx] = data

        # Note that we invert (reverse and multiply by -1) time edges; also,
        # no phi edges are defined in these tables.
        data = force_little_endian(table[4].data) #time bin edges
        t = - data[::-1]

        data = force_little_endian(table[5].data) #r bin edges
        r = data

        data = force_little_endian(table[6].data) #theta bin edges
        theta = data
=======
        photon_info.theta[depth_idx] = retro.force_little_endian(table[1].data)

        photon_info.deltaphi[depth_idx] = retro.force_little_endian(table[2].data)

        photon_info.length[depth_idx] = retro.force_little_endian(table[3].data)

        # Note that we invert (reverse and multiply by -1) time edges; also,
        # no phi edges are defined in these tables.
        data = retro.force_little_endian(table[4].data)
        t = - data[::-1]

        r = retro.force_little_endian(table[5].data)

        theta = retro.force_little_endian(table[6].data)
>>>>>>> e358c91f

        bin_edges = retro.TimeSphCoord(
            t=t, r=r, theta=theta, phi=np.array([], dtype=t.dtype)
        )

    return photon_info, bin_edges


@retro.numba_jit(**retro.DFLT_NUMBA_JIT_KWARGS)
def pexp_t_r_theta(pinfo_gen, hit_time, dom_coord, survival_prob,
                   avg_photon_theta, avg_photon_length, use_directionality,
                   t_min, t_max, n_t_bins, r_min, r_max, r_power, n_r_bins,
                   n_costheta_bins):
    """Compute total expected photons in a DOM based on the (t,r,theta)-binned
    Retro DOM tables applied to a the generated photon info `pinfo_gen`.

    Parameters
    ----------
    pinfo_gen : shape (N, 8) numpy ndarray, dtype float64
    hit_time : float
    dom_coord : shape (3,) numpy ndarray, dtype float64
    survival_prob 
    avg_photon_theta
    avg_photon_length
    use_directionality : bool
    t_min : float
    t_max : float
    n_t_bins : int
    r_min : float
    r_max : float
    r_power : float
    n_r_bins : int
    n_costheta_bins : int

    Returns
    -------
    expected_photon_count : float

    """
    table_dt = (t_max - t_min) / n_t_bins
    expected_photon_count = 0.0
    inv_r_power = 1 / r_power
    for pgen_idx in range(pinfo_gen.shape[0]):
        t, x, y, z, p_count, p_x, p_y, p_z = pinfo_gen[pgen_idx, :] # pylint: disable=unused-variable

        # A photon that starts immediately in the past (before the DOM was hit)
        # will show up in the Retro DOM tables in the _last_ bin.
        # Therefore, invert the sign of the t coordinate and index sequentially
        # via e.g. -1, -2, ....
        dt = hit_time - t
        dx = x - dom_coord[0]
        dy = y - dom_coord[1]
        dz = z - dom_coord[2]

        rho2 = dx**2 + dy**2
        r = np.sqrt(rho2 + dz**2)

        #spacetime_sep = SPEED_OF_LIGHT_M_PER_NS*dt - r
        #if spacetime_sep < 0 or spacetime_sep >= retro.POL_TABLE_RMAX:
        #    print('spacetime_sep:', spacetime_sep)
        #    print('retro.MAX_POL_TABLE_SPACETIME_SEP:', retro.POL_TABLE_RMAX)
        #    continue

        tbin_idx = int(np.floor((dt - t_min) / table_dt))
        #if tbin_idx < 0 or tbin_idx >= -retro.POL_TABLE_DT:
        if tbin_idx < -n_t_bins or tbin_idx >= 0:
            #print('t')
            continue

        rbin_idx = int(r**inv_r_power // retro.POL_TABLE_DRPWR)
        if rbin_idx < 0 or rbin_idx >= retro.POL_TABLE_NRBINS:
            #print('r')
            continue

        thetabin_idx = int(dz / (r * retro.POL_TABLE_DCOSTHETA))
        if thetabin_idx < 0 or thetabin_idx >= retro.POL_TABLE_NTHETABINS:
            #print('theta')
            continue

        #print(tbin_idx, rbin_idx, thetabin_idx)
        #raise Exception()
        surviving_count = (
            p_count * survival_prob[tbin_idx, rbin_idx, thetabin_idx]
        )

        # TODO: Include simple ice photon prop asymmetry here? Might need to
        # use both phi angle relative to DOM _and_ photon directionality
        # info...

        # TODO: Incorporate photon direction info
        if use_directionality:
            pass

        expected_photon_count += surviving_count

    return expected_photon_count


@retro.numba_jit(**retro.DFLT_NUMBA_JIT_KWARGS)
def pexp_xyz(pinfo_gen, x_min, y_min, z_min, nx, ny, nz, binwidth,
             survival_prob, avg_photon_x, avg_photon_y, avg_photon_z,
             use_directionality):
    """Compute the expected number of detected photons in _all_ DOMs at _all_
    times.

    Parameters
    ----------
    pinfo_gen :
    x_min, y_min, z_min :
    nx, ny, nz :
    binwidth :
    survival_prob :
    avg_photon_x, avg_photon_y, avg_photon_z :
    use_directionality : bool

    """
    expected_photon_count = 0.0
    for pgen_idx in range(pinfo_gen.shape[0]):
        t, x, y, z, p_count, p_x, p_y, p_z = pinfo_gen[pgen_idx, :] # pylint: disable=unused-variable
        x_idx = int(np.round((x - x_min) / binwidth))
        if x_idx < 0 or x_idx >= nx:
            continue
        y_idx = int(np.round((y - y_min) / binwidth))
        if y_idx < 0 or y_idx >= ny:
            continue
        z_idx = int(np.round((z - z_min) / binwidth))
        if z_idx < 0 or z_idx >= nz:
            continue
        sp = survival_prob[x_idx, y_idx, z_idx]
        surviving_count = p_count * sp

        # TODO: Incorporate photon direction info
        if use_directionality:
            raise NotImplementedError('Directionality cannot be used yet')

        expected_photon_count += surviving_count

    return expected_photon_count


class CLSimTable(object):
    """Load and use information from a single "raw" individual-DOM
    (time, r, theta, thetadir, deltaphidir)-binned Retro table.

    Note that this is the table generated by CLSim, prior to any manipulations
    performed for using the table with Retro, and is in the FITS file format.

    Parameters
    ----------
    tables_dir : string

    hash_val : None or string
        Hash string identifying the source Retro tables to use.

    string : int
        Indexed from 1

    depth_idx : int

    angular_acceptance_fract : float
        Normalization for angular acceptance being less than 1

    naming_version : int or None
        Version of naming for CLSim table (original is 0). Passing None uses
        the latest version. Note that any derived tables use the latest naming
        version regardless of what is passed here.

    """
    def __init__(self, fpath=None, tables_dir=None, hash_val=None, string=None,
                 depth_idx=None, seed=None,
                 angular_acceptance_fract=0.338019664877, naming_version=None):
        # Translation and validation of args
        assert 0 < angular_acceptance_fract <= 1
        self.angular_acceptance_fract = angular_acceptance_fract

        if naming_version is None:
            naming_version = len(retro.CLSIM_TABLE_FNAME_PROTO) - 1
        fname_proto = retro.CLSIM_TABLE_FNAME_PROTO[naming_version]

        if fpath is None:
            tables_dir = retro.expand(tables_dir)
            assert isdir(tables_dir)
            self.tables_dir = tables_dir
            self.hash_val = hash_val
            self.seed = seed

            if isinstance(string, basestring):
                self.string = string.strip().lower()
                assert self.string in ('ic', 'dc')
                self.subdet = self.string
                self.string_idx = None

            else:
                self.string = string
                self.string_idx = self.string - 1

                if self.string_idx < 79:
                    self.subdet = 'ic'
                else:
                    self.subdet = 'dc'

            self.depth_idx = depth_idx

            fname = fname_proto.format(
                hash_val=hash_val,
                string=self.string,
                depth_idx=self.depth_idx,
                seed=self.seed
            )
            self.fpath = join(self.tables_dir, fname)

        else:
            assert tables_dir is None
            assert hash_val is None
            assert string is None
            assert depth_idx is None

            self.fpath = fpath
            self.tables_dir = dirname(fpath)
            info = retro.interpret_clsim_table_fname(fpath)
            self.string = info['string']
            if isinstance(self.string, int):
                self.string_idx = self.string - 1
            else:
                self.string_idx = None
            self.hash_val = info['hash_val']
            self.depth_idx = info['depth_idx']
            self.seed = info['seed']

        assert self.subdet in ('ic', 'dc')
        self.dtp_fname_proto = retro.RETRO_DOM_TABLE_FNAME_PROTO[-1]

        table_info = load_clsim_table(self.fpath)

        self.table = table_info.pop('table')
        self.table_shape = table_info.pop('table_shape')
        self.n_dims = len(self.table_shape)
        self.n_photons = table_info.pop('n_photons')
        self.phase_refractive_index = table_info.pop('phase_refractive_index')
        self.angular_acceptance_fract = angular_acceptance_fract

        self.r_bin_edges = table_info.pop('r_bin_edges')
        self.t_bin_edges = table_info.pop('t_bin_edges')
        self.costheta_bin_edges = table_info.pop('costheta_bin_edges')

        self.theta_bin_edges = np.arccos(self.costheta_bin_edges) # radians
        self.costheta_centers = retro.linear_bin_centers(self.costheta_bin_edges)
        self.theta_centers = np.arccos(self.costheta_centers) # radians

        t_bin_widths = np.diff(self.t_bin_edges)
        assert np.allclose(t_bin_widths, t_bin_widths[0])
        self.t_bin_width = np.mean(t_bin_widths)

        if self.n_dims == 5:
            self.costhetadir_bin_edges = table_info.pop('costhetadir_bin_edges')
            self.deltaphidir_bin_edges = table_info.pop('deltaphidir_bin_edges') # radians
            self.costhetadir_centers = retro.linear_bin_centers(self.costhetadir_bin_edges)
            self.thetadir_bin_edges = np.arccos(self.costhetadir_bin_edges) # radians
            self.thetadir_centers = np.arccos(self.costhetadir_centers) # radians
            self.deltaphidir_centers = retro.linear_bin_centers(self.deltaphidir_bin_edges) # radians
        else:
            raise NotImplementedError(
                'Can only work with CLSim tables with 5 dimensions; got %d'
                % self.n_dims
            )

        del table_info

        #with pyfits.open(self.fpath) as table:
        #    # Cut off first and last bin in each dimension (underflow and

        #    self.n_photons = retro.force_little_endian(table[0].header['_i3_n_photons'])
        #    self.phase_refractive_index = retro.force_little_endian(table[0].header['_i3_n_phase'])

        #    # Space-time dimensions
        #    self.r_bin_edges = retro.force_little_endian(table[1].data) # meters
        #    self.costheta_bin_edges = retro.force_little_endian(table[2].data)
        #    self.t_bin_edges = retro.force_little_endian(table[3].data) # nanoseconds

        #    # Photon directionality
        #    self.costhetadir_bin_edges = retro.force_little_endian(table[4].data)
        #    self.deltaphidir_bin_edges = retro.force_little_endian(table[5].data)

        # Multiply the tabulated photon counts by a normalization factor to
        # arrive at a (reasonable, but still imperfect) suvival
        # probability. Normalization is performed by:
        # * Dividing by total photons thrown
        # * Dividing by (speed of light in ice, c / n, in m/ns
        #    multiplied by the bin width in ns; overall units are m)
        # * Multiplying by a correction for angular acceptance, in [0, 1]
        # * Multiplying by the number of costheta bins (>= 1)
        # The result of applying this norm is in units of 1/meter, where
        # this unit accounts for the fact that CLSim tabulates the same
        # photon every meter it travels, hence the same photon results in
        # multiple counts (as many as there are meters in its path).
        self.norm = (
            1
            / self.n_photons
            / (retro.SPEED_OF_LIGHT_M_PER_NS / self.phase_refractive_index
               * self.t_bin_width)
            * self.angular_acceptance_fract
            * (len(self.costheta_bin_edges) - 1)
        )

        # The photon direction is tabulated in dimensions 3 and 4
        #self.survival_prob = self.data.sum(axis=(3, 4)) * self.norm

    def export_t_r_theta_table(self, outdir=None, overwrite=True):
        """Distill binned photon directionality information into a single
        vector per bin and force azimuthal symmetry to reduce the table from a
        5D histogram of photon counts binned in
        (t, r, costheta, phi, thetadir, deltaphidir) to a 3D histogram binned in
        (t, r, costheta) where each bin contains a probability and an average
        direction vector.

        The resulting file will be placed in the same directory as the source
        table and the file name will be the source filename suffixed by
        "_r_cz_t_angles" (prior to the extension).

        Parameters
        ----------
        outdir : string, optional
            If specified, store the DOM-time-polar table into this directory.
            Otherwise, if not specified, the table is stored in the same
            directory as the source table.

        """
        if outdir is None:
            outdir = self.tables_dir
        outdir = retro.expand(outdir)

        new_fname = self.dtp_fname_proto.format(depth_idx=self.depth_idx)
        new_fpath = join(outdir, new_fname)

        if not isdir(outdir):
            makedirs(outdir)

        if isfile(new_fpath):
            if overwrite:
                retro.wstderr('WARNING: overwriting existing file at "%s"\n' % new_fpath)
                remove(new_fpath)
            else:
                retro.wstderr(
                    'ERROR: There is an existing file at "%s"; not'
                    ' proceeding.\n' % new_fpath
                )
                return

        survival_probs, average_thetas, average_phis, lengths = \
            generate_t_r_theta_table(
                table=self.table,
                n_photons=self.n_photons,
                phase_refractive_index=self.phase_refractive_index,
                t_bin_width=self.t_bin_width,
                angular_acceptance_fract=self.angular_acceptance_fract,
                thetadir_centers=self.thetadir_centers,
                deltaphidir_centers=self.deltaphidir_centers,
                theta_bin_edges=self.theta_bin_edges
            )
        objects = [
            pyfits.PrimaryHDU(survival_probs),
            pyfits.ImageHDU(average_thetas.astype(np.float32)),
            pyfits.ImageHDU(average_phis.astype(np.float32)),
            pyfits.ImageHDU(lengths.astype(np.float32)),
            pyfits.ImageHDU(self.t_bin_edges.astype(np.float32)),
            pyfits.ImageHDU(self.r_bin_edges.astype(np.float32)),
            pyfits.ImageHDU(self.theta_bin_edges[::-1].astype(np.float32))
        ]

        hdulist = pyfits.HDUList(objects)
        hdulist.writeto(new_fpath)


class DOMTimePolarTables(object):
    """Load and use information from individual-dom (t,r,theta)-binned Retro
    tables.

    Parameters
    ----------
    tables_dir : string

    hash_val : None or string
        Hash string identifying the source Retro tables to use.

    geom : shape (n_strings, n_depths, 3) numpy ndarray, dtype float64

    use_directionality : bool
        Whether to use photon directionality information from the hypothesis
        and table to modify the expected surviving photon counts.

    ic_exponent, dc_exponent : float >= 0, optional
        Modify probabilties in the table by ``prob = 1 - (1 - prob)**exponent``
        to allow for up- and down-scaling the efficiency of the DOMs.
        `ic_exponent` is applied to IceCube (non-DeepCore) DOMs and
        `dc_exponent` is applied to DeepCore DOMs. Note that this is applied to
        each DOM's table after the appropriate quantum efficiency scale factor
        has already been applied (quantum efficiency is applied as a simple
        multiplier; see :attr:`retro.IC_DOM_QUANT_EFF` and
        :attr:`retro.DC_DOM_QUANT_EFF`).

    naming_version : int or None
        Version of naming for single-DOM+directionality tables (original is 0).
        Passing None uses the latest version. Note that any derived tables use
        the latest naming version regardless of what is passed here.

    """
    def __init__(self, tables_dir, hash_val, geom, use_directionality,
                 ic_exponent=1, dc_exponent=1, naming_version=None):
        # Translation and validation of args
        tables_dir = retro.expand(tables_dir)
        assert isdir(tables_dir)
        assert len(geom.shape) == 3
        assert isinstance(use_directionality, bool)
        assert ic_exponent >= 0
        assert dc_exponent >= 0
        if naming_version is None:
            naming_version = len(retro.RETRO_DOM_TABLE_FNAME_PROTO) - 1
        self.dom_table_fname_proto = retro.RETRO_DOM_TABLE_FNAME_PROTO[naming_version]

        self.tables_dir = tables_dir
        self.hash_val = hash_val
        self.geom = geom
        self.use_directionality = use_directionality
        self.ic_exponent = ic_exponent
        self.dc_exponent = dc_exponent
        self.tables = {'ic': {}, 'dc': {}}

    def load_table(self, string, depth_idx, force_reload=False):
        """Load a table from disk into memory.

        Parameters
        ----------
        string : int in [1, 86]
            Indexed from 1, currently 1-86

        depth_idx : int in [0, 59]
            Indexed from 0, currently 0-59

        force_reload : bool

        """
        string_idx = string - 1
        if string_idx < 79:
            subdet = 'ic'
            dom_quant_eff = retro.IC_DOM_QUANT_EFF
            exponent = self.ic_exponent
        else:
            subdet = 'dc'
            dom_quant_eff = retro.DC_DOM_QUANT_EFF
            exponent = self.dc_exponent

        if not force_reload and depth_idx in self.tables[subdet]:
            return

        fpath = join(
            self.tables_dir,
            self.dom_table_fname_proto.format(
                subdet=subdet, depth_idx=depth_idx
            )
        )

        photon_info, _ = load_t_r_theta_table(
            fpath=fpath,
            depth_idx=depth_idx,
            scale=dom_quant_eff,
            exponent=exponent
        )

        #length = photon_info.length[depth_idx]
        #deltaphi = photon_info.deltaphi[depth_idx]
        self.tables[subdet][depth_idx] = retro.RetroPhotonInfo(
            survival_prob=photon_info.survival_prob[depth_idx],
            theta=photon_info.theta[depth_idx],
            deltaphi=photon_info.deltaphi[depth_idx],
            length=(photon_info.length[depth_idx]
                    * np.cos(photon_info.deltaphi[depth_idx]))
        )

    def load_tables(self):
        """Load all tables"""
        # TODO: parallelize the loading of each table to reduce CPU overhead
        # time (though most time I expect to be disk-read times, this could
        # still help speed the process up)
        for string in range(1, 86+1):
            for depth_idx in range(60):
                self.load_table(string=string, depth_idx=depth_idx,
                                force_reload=False)

    def get_photon_expectation(self, pinfo_gen, hit_time, string, depth_idx,
                               use_directionality=None):
        """Get the expectation for photon survival.

        Parameters
        ----------
        pinfo_gen : shape (N, 8) numpy ndarray, dtype float64

        use_directionality : None or bool
            Whether to use photon directionality informatino in hypo / table to
            modify expected surviving photon counts. If specified, overrides
            argument passed at class instantiation time. Otherwise, that value
            for `use_directionality` is used.

        Returns
        -------
        expected_photon_count : float
            Total expected surviving photon count

        """
        if use_directionality is None:
            use_directionality = self.use_directionality

        string_idx = string - 1

        dom_coord = self.geom[string_idx, depth_idx]
        if string_idx < 79:
            subdet = 'ic'
        else:
            subdet = 'dc'
        table = self.tables[subdet][depth_idx]
        survival_prob = table.survival_prob
        avg_photon_theta = table.theta
        avg_photon_length = table.length
        return pexp_t_r_theta(pinfo_gen=pinfo_gen,
                              hit_time=hit_time,
                              dom_coord=dom_coord,
                              survival_prob=survival_prob,
                              avg_photon_theta=avg_photon_theta,
                              avg_photon_length=avg_photon_length,
                              use_directionality=use_directionality)


# TODO: convert to using exponent rather than scale (scale will be applied via
# dom_quant_eff when generating the TDI table in the first place; at this
# stage, we want to go either up or down with probabilities, so a single
# exponent should be appropriate, while a scale factor can exceed 1 for
# probabilities).
class TDICartTable(object):
    """Load and use information from a time- and DOM-independent Cartesian
    (x, y, z)-binned Retro table.

    The parameters used to generate the table are passed at instantiation of
    this class to determine which table(s) to load when a table is requested
    (multiple "tables" are loaded if a single table is generated from multiple
    smaller tiles meant to be stitched together).

    Parameters
    ----------
    tables_dir : string

    proto_tile_hash : string
        Hash value used to locate files in the `tables_dir` which contain tiles
        relevant to the table being loaded.

    scale : float from 0 to 1, optional
        Scale factor by which to multiply the detection probabilities in the
        table.

    subvol : None or sequence of 3 2-element sequences, optional
        Specify (min, max) values for the x-, y-, and z-dimensions to load only
        this portion of the large table. If None, load the entire table

    use_directionality : bool
        Whether to use photon directionality information from the hypothesis
        and table to modify the expected surviving photon counts. Note that if
        directionality is not to be used, the corresponding tables will not be
        loaded, resulting in ~1/4 the memory footprint.

    """
    def __init__(self, tables_dir, proto_tile_hash, subvol=None, scale=1,
                 use_directionality=True):
        # Translation and validation of args
        tables_dir = retro.expand(tables_dir)
        assert isdir(tables_dir)
        assert isinstance(use_directionality, bool)
        assert isinstance(proto_tile_hash, basestring)
        assert scale > 0

        self.tables_dir = tables_dir
        self.use_directionality = use_directionality
        self.proto_tile_hash = proto_tile_hash
        self.scale = scale

        self.survival_prob = None
        self.avg_photon_x = None
        self.avg_photon_y = None
        self.avg_photon_z = None

        self.x_min, self.y_min, self.z_min = None, None, None
        self.x_max, self.y_max, self.z_max = None, None, None
        self.nx, self.ny, self.nz = None, None, None # pylint: disable=invalid-name
        self.nx_tiles, self.ny_tiles, self.nz_tiles = None, None, None
        self.nx_per_tile, self.ny_per_tile, self.nz_per_tile = None, None, None

        self.tables_meta = None

        proto_table_fpath = glob(join(
            retro.expand(self.tables_dir),
            'retro_tdi_table_%s_*survival_prob.fits' % self.proto_tile_hash
        ))
        if not proto_table_fpath:
            raise ValueError('Could not find the prototypical table.')
        proto_table_fpath = proto_table_fpath[0]
        proto_meta = self.get_table_metadata(proto_table_fpath)
        if not proto_meta:
            raise ValueError('Could not figure out metadata from\n%s'
                             % proto_table_fpath)
        self.proto_meta = proto_meta

        # Some "universal" metadata can be gotten from the proto table
        self.binmap_hash = proto_meta['binmap_hash']
        self.geom_hash = proto_meta['geom_hash']
        self.dom_tables_hash = proto_meta['dom_tables_hash']
        self.time_indices = proto_meta['time_indices']
        self.times_str = proto_meta['times_str']
        self.x_tile_width = proto_meta['x_width']
        self.y_tile_width = proto_meta['y_width']
        self.z_tile_width = proto_meta['z_width']
        self.binwidth = proto_meta['binwidth']
        self.anisotropy = proto_meta['anisotropy']

        if subvol is not None:
            raise NotImplementedError
            sv_x0, sv_x1 = subvol[0][0], subvol[0][1]
            sv_y0, sv_y1 = subvol[1][0], subvol[1][1]
            sv_z0, sv_z1 = subvol[2][0], subvol[2][1]
            assert sv_x1 - sv_x0 >= self.binwidth
            assert sv_y1 - sv_y0 >= self.binwidth
            assert sv_z1 - sv_z0 >= self.binwidth
            sv_x0_idx = (sv_x0 - proto_meta['x_min']) / self.binwidth
            sv_y0_idx = (sv_y0 - proto_meta['y_min']) / self.binwidth
            sv_z0_idx = (sv_z0 - proto_meta['z_min']) / self.binwidth
            assert abs(np.round(sv_x0_idx) - sv_x0_idx) * self.binwidth < 1e-6
            assert abs(np.round(sv_y0_idx) - sv_y0_idx) * self.binwidth < 1e-6
            assert abs(np.round(sv_z0_idx) - sv_z0_idx) * self.binwidth < 1e-6
            sv_x1_idx = (sv_x1 - proto_meta['x_min']) / self.binwidth
            sv_y1_idx = (sv_y1 - proto_meta['y_min']) / self.binwidth
            sv_z1_idx = (sv_z1 - proto_meta['z_min']) / self.binwidth
            assert abs(np.round(sv_x1_idx) - sv_x1_idx) * self.binwidth < 1e-6
            assert abs(np.round(sv_y1_idx) - sv_y1_idx) * self.binwidth < 1e-6
            assert abs(np.round(sv_z1_idx) - sv_z1_idx) * self.binwidth < 1e-6
        self.subvol = subvol

        self.tables_loaded = False
        self.load_tables()

    @staticmethod
    def get_table_metadata(fpath):
        """Interpret a Retro TDI table filename or path, returning the critical
        parameters used in generating that table.

        Parameters
        ----------
        fpath : string
            Path to the file or simply the filename

        Returns
        -------
        info : None or dict
            None is returned if the file name/path does not match the format
            for a TDI table.

        """
        fname = basename(fpath)
        match = retro.TDI_TABLE_FNAME_RE[-1].match(fname)
        if match is None:
            return None
        meta = match.groupdict()
        for key, value in meta.items():
            if key.endswith('min') or key.endswith('max') or key == 'binwidth':
                meta[key] = float(meta[key])
            elif key == 'n_phibins':
                meta[key] = int(meta[key])
            elif key.endswith('scale'):
                meta[key] = float(meta[key])
            elif key.endswith('hash'):
                if value.lower() == 'none':
                    meta[key] = None
            elif key == 'times_str':
                if value == 'all':
                    meta['time_indices'] = slice(None)
                else:
                    meta['time_indices'] = hrlist2list(value)
            elif key == 'anisotropy':
                if value.lower() == 'none':
                    meta[key] = None
                # TODO: implement any other anisotropy spec xlation here
        meta['x_width'] = meta['x_max'] - meta['x_min']
        meta['y_width'] = meta['y_max'] - meta['y_min']
        meta['z_width'] = meta['z_max'] - meta['z_min']
        return meta

    def load_tables(self, force_reload=False):
        """Load all tables that match the `proto_tile_hash`; if multiple tables
        match, then stitch these together into one large TDI table."""
        if self.tables_loaded and not force_reload:
            return

        t0 = time()

        x_ref = self.proto_meta['x_min']
        y_ref = self.proto_meta['y_min']
        z_ref = self.proto_meta['z_min']

        must_match = [
            'binmap_hash', 'geom_hash', 'dom_tables_hash', 'time_indices',
            'binwidth', 'anisotropy',
            # For simplicity, assume all tiles have equal widths. If there's a
            # compelling reason to use something more complicated, we could
            # implement it... but I see no reason to do so now
            'x_width', 'y_width', 'z_width'
        ]

        # Work with "survival_prob" table filepaths, which generalizes to all
        # table filepaths (so long as they exist)
        fpaths = glob(join(
            retro.expand(self.tables_dir),
            'retro_tdi_table_*survival_prob.fits'
        ))

        lowermost_corner = np.array([np.inf]*3)
        uppermost_corner = np.array([-np.inf]*3)
        to_load_meta = {}
        for fpath in fpaths:
            meta = self.get_table_metadata(fpath)
            if meta is None:
                continue

            is_match = True
            for key in must_match:
                if meta[key] != self.proto_meta[key]:
                    is_match = False

            if not is_match:
                continue

            # Make sure that the corner falls on the reference grid (within
            # micrometer precision)
            x_float_idx = (meta['x_min'] - x_ref) / self.x_tile_width
            y_float_idx = (meta['y_min'] - y_ref) / self.y_tile_width
            z_float_idx = (meta['z_min'] - z_ref) / self.x_tile_width
            indices_widths = (
                [x_float_idx, y_float_idx, z_float_idx],
                [self.x_tile_width, self.y_tile_width, self.z_tile_width]
            )
            for float_idx, tile_width in zip(indices_widths):
                if abs(np.round(float_idx) - float_idx) * tile_width >= 1e-6:
                    continue

            # Extend the limits of the tiled volume to include this tile
            lower_corner = [meta['x_min'], meta['y_min'], meta['z_min']]
            upper_corner = [meta['x_max'], meta['y_max'], meta['z_max']]
            lowermost_corner = np.min([lowermost_corner, lower_corner], axis=0)
            uppermost_corner = np.max([uppermost_corner, upper_corner], axis=0)

            # Store the metadata by relative tile index
            rel_idx = tuple(int(np.round(i))
                            for i in (x_float_idx, y_float_idx, z_float_idx))
            to_load_meta[rel_idx] = meta

        x_min, y_min, z_min = lowermost_corner
        x_max, y_max, z_max = uppermost_corner

        # Figure out how many tiles we _should_ have
        nx_tiles = int(np.round((x_max - x_min) / self.x_tile_width))
        ny_tiles = int(np.round((y_max - y_min) / self.y_tile_width))
        nz_tiles = int(np.round((z_max - z_min) / self.z_tile_width))
        n_tiles = nx_tiles * ny_tiles * nz_tiles
        if len(to_load_meta) < n_tiles:
            raise ValueError('Not enough tiles found! Cannot fill the extents'
                             ' of the outermost extents of the volume defined'
                             ' by the tiles found.')
        elif len(to_load_meta) > n_tiles:
            print(self.proto_meta['tdi_hash'])
            print('x:', self.proto_meta['x_min'], self.proto_meta['x_max'],
                  self.proto_meta['x_width'])
            print('y:', self.proto_meta['y_min'], self.proto_meta['y_max'],
                  self.proto_meta['y_width'])
            print('z:', self.proto_meta['z_min'], self.proto_meta['z_max'],
                  self.proto_meta['z_width'])
            print('')
            for v in to_load_meta.values():
                print(v['tdi_hash'])
                print('x:', v['x_min'], v['x_max'], v['x_width'])
                print('y:', v['y_min'], v['y_max'], v['y_width'])
                print('z:', v['z_min'], v['z_max'], v['z_width'])
                print('')
            raise ValueError(
                'WTF? How did we get here? to_load_meta = %d, n_tiles = %d'
                % (len(to_load_meta), n_tiles)
            )

        # Figure out how many bins in each dimension fill the volume
        nx = int(np.round(nx_tiles * self.x_tile_width / self.binwidth))
        ny = int(np.round(ny_tiles * self.y_tile_width / self.binwidth))
        nz = int(np.round(nz_tiles * self.z_tile_width / self.binwidth))

        # Number of bins per dimension in the tile
        nx_per_tile = int(np.round(self.x_tile_width / self.binwidth))
        ny_per_tile = int(np.round(self.y_tile_width / self.binwidth))
        nz_per_tile = int(np.round(self.z_tile_width / self.binwidth))

        # Create empty arrays to fill
        survival_prob = np.empty((nx, ny, nz), dtype=np.float32)
        if self.use_directionality:
            avg_photon_x = np.empty((nx, ny, nz), dtype=np.float32)
            avg_photon_y = np.empty((nx, ny, nz), dtype=np.float32)
            avg_photon_z = np.empty((nx, ny, nz), dtype=np.float32)
        else:
            avg_photon_x, avg_photon_y, avg_photon_z = None, None, None

        anisotropy_str = retro.generate_anisotropy_str(self.anisotropy)

        tables_meta = {} #[[[None]*nz_tiles]*ny_tiles]*nx_tiles
        for meta in to_load_meta.values():
            tile_x_idx = int(np.round(
                (meta['x_min'] - x_min) / self.x_tile_width
            ))
            tile_y_idx = int(np.round(
                (meta['y_min'] - y_min) / self.y_tile_width
            ))
            tile_z_idx = int(np.round(
                (meta['z_min'] - z_min) / self.z_tile_width
            ))

            x0_idx = int(np.round((meta['x_min'] - x_min) / self.binwidth))
            y0_idx = int(np.round((meta['y_min'] - y_min) / self.binwidth))
            z0_idx = int(np.round((meta['z_min'] - z_min) / self.binwidth))

            bin_idx_range = (slice(x0_idx, x0_idx + nx_per_tile),
                             slice(y0_idx, y0_idx + ny_per_tile),
                             slice(z0_idx, z0_idx + nz_per_tile))

            kwargs = deepcopy(meta)
            kwargs.pop('table_name')

            to_fill = [('survival_prob', survival_prob)]
            if self.use_directionality:
                to_fill.extend([
                    ('avg_photon_x', avg_photon_x),
                    ('avg_photon_y', avg_photon_y),
                    ('avg_photon_z', avg_photon_z)
                ])

            for table_name, table in to_fill:
                fpath = join(
                    self.tables_dir,
                    retro.TDI_TABLE_FNAME_PROTO[-1].format(
                        table_name=table_name, anisotropy_str=anisotropy_str,
                        **kwargs
                    ).lower()
                )

                with pyfits.open(fpath) as fits_table:
                    data = retro.force_little_endian(fits_table[0].data) # pylint: disable=no-member

                if self.scale != 1 and table_name == 'survival_prob':
                    data = 1 - (1 - data)**self.scale

                table[bin_idx_range] = data

            tables_meta[(tile_x_idx, tile_y_idx, tile_z_idx)] = meta

        # Since we have made it to the end successfully, it is now safe to
        # store the above-computed info to the object for later use
        self.nx, self.ny, self.nz = nx, ny, nz
        self.nx_tiles = nx_tiles
        self.ny_tiles = ny_tiles
        self.nz_tiles = nz_tiles
        self.n_bins = self.nx * self.ny * self.nz
        self.n_tiles = self.nx_tiles * self.ny_tiles * self.nz_tiles
        self.x_min, self.y_min, self.z_min = x_min, y_min, z_min
        self.x_max, self.y_max, self.z_max = x_max, y_max, z_max

        self.survival_prob = survival_prob
        self.avg_photon_x = avg_photon_x
        self.avg_photon_y = avg_photon_y
        self.avg_photon_z = avg_photon_z

        self.tables_meta = tables_meta
        self.tables_loaded = True

        if self.n_tiles == 1:
            tstr = 'tile'
        else:
            tstr = 'tiles'
        print('Loaded %d %s spanning'
              ' x ∈ [%.2f, %.2f) m,'
              ' y ∈ [%.2f, %.2f) m,'
              ' z ∈ [%.2f, %.2f) m;'
              ' bins are (%.3f m)³'
              % (self.n_tiles, tstr, self.x_min, self.x_max, self.y_min,
                 self.y_max, self.z_min, self.z_max, self.binwidth))
        print('Time to load: {} s'.format(np.round(time() - t0, 3)))

    def get_photon_expectation(self, pinfo_gen):
        """Get the expectation for photon survival.

        Parameters
        ----------
        pinfo_gen : shape (N, 8) numpy ndarray, dtype float64

        Returns
        -------
        expected_photon_count : float
            Total expected surviving photon count

        """
        if not self.tables_loaded:
            raise Exception("Tables haven't been loaded")

        kwargs = dict(
            pinfo_gen=pinfo_gen,
            x_min=self.x_min, y_min=self.y_min, z_min=self.z_min,
            nx=self.nx, ny=self.ny, nz=self.nz,
            binwidth=self.binwidth,
            survival_prob=self.survival_prob,
            avg_photon_x=self.avg_photon_x,
            avg_photon_y=self.avg_photon_y,
            avg_photon_z=self.avg_photon_z,
            use_directionality=self.use_directionality
        )
        photon_expectation = pexp_xyz(**kwargs)

        return photon_expectation

    #def plot_slices(self, x_slice=slice(None), y_slice=slice(None),
    #                z_slice=slice(None)):
    #    # Formulate a slice through the table to look at
    #    slx = slice(dom_x_idx - ncells,
    #                dom_x_idx + ncells,
    #                1)
    #    sly = slice(dom_y_idx - ncells,
    #                dom_y_idx + ncells,
    #                1)
    #    slz = dom_z_idx
    #    sl = (x_slice, y_slice, slz)

    #    # Slice the x and y directions
    #    pxsl = binned_px[sl]
    #    pysl = binned_py[sl]

    #    xmid = (xlims[0] + x_bw/2.0 + x_bw * np.arange(nx))[x_slice]
    #    ymid = (ylims[0] + y_bw/2.0 + y_bw * np.arange(ny))[y_slice]
    #    zmid = zlims[0] + z_bw/2.0 + z_bw * dom_z_idx

    #    x_inner_lim = (xmid.min() - x_bw/2.0, xmid.max() + x_bw/2.0)
    #    y_inner_lim = (ymid.min() - y_bw/2.0, ymid.max() + y_bw/2.0)
    #    X, Y = np.meshgrid(xmid, ymid, indexing='ij')

    #    fig = plt.figure(1, figsize=(10, 10), dpi=72)
    #    fig.clf()
    #    ax = fig.add_subplot(111)

    #    ax.plot(
    #        dom_x, dom_y,
    #        'ro', ms=8, lw=0.5,
    #        label='Actual DOM location'
    #    )
    #    ax.plot(
    #        xlims[0] + x_os_bw*dom_x_os_idx,
    #        ylims[0] + y_os_bw*dom_y_os_idx,
    #        'go', ms=8, lw=0.5,
    #        label='DOM location used for binning'
    #    )
    #    ax.quiver(
    #        X, Y, pxsl, pysl,
    #        label='Binned average photon direction'
    #    )

    #    ax.axis('image')
    #    ax.set_xlabel('x (m)')
    #    ax.set_ylabel('y (m)')

    #    ax.set_xticks(np.arange(xlims[0], xlims[1]+x_bw, x_bw), minor=False)
    #    ax.grid(which='major', b=True)
    #    if x_oversample > 1:
    #        ax.set_xticks(
    #            np.arange(x_inner_lim[0]+x_os_bw, x_inner_lim[1], x_os_bw),
    #            minor=True
    #        )
    #        ax.grid(which='minor', b=True, ls=':', alpha=0.6)

    #    if y_oversample > 1:
    #        ax.set_yticks(
    #            np.arange(y_inner_lim[0]+y_os_bw, y_inner_lim[1], y_os_bw),
    #            minor=True
    #        )
    #        ax.grid(which='minor', b=True, ls=':', alpha=0.6)

    #    ax.set_xlim(x_inner_lim)
    #    ax.set_ylim(y_inner_lim)
    #    ax.legend(loc='upper left', fancybox=True, framealpha=0.9)
    #    ax.set_title('Detail of table, XY-slice through center of DOM')
    #    fig.savefig('xyslice_detail.png', dpi=300)
    #    fig.savefig('xyslice_detail.pdf')

    #def plot_projections(self):
    #    pass<|MERGE_RESOLUTION|>--- conflicted
+++ resolved
@@ -325,13 +325,8 @@
             empty_dicts.append({})
         photon_info = retro.RetroPhotonInfo(*empty_dicts)
 
-<<<<<<< HEAD
-    with pyfits.open(expand(fpath)) as table:
-        data = force_little_endian(table[0].data) #photon survival probability
-=======
     with pyfits.open(retro.expand(fpath)) as table:
         data = retro.force_little_endian(table[0].data)
->>>>>>> e358c91f
 
         if scale == exponent == 1:
             photon_info.survival_prob[depth_idx] = data
@@ -340,27 +335,6 @@
                 1 - (1 - data * scale)**exponent
             )
 
-<<<<<<< HEAD
-        data = force_little_endian(table[1].data) #photon directionality
-        photon_info.theta[depth_idx] = data
-
-        data = force_little_endian(table[2].data) #photon directionality
-        photon_info.deltaphi[depth_idx] = data
-
-        data = force_little_endian(table[3].data) #photon directionality
-        photon_info.length[depth_idx] = data
-
-        # Note that we invert (reverse and multiply by -1) time edges; also,
-        # no phi edges are defined in these tables.
-        data = force_little_endian(table[4].data) #time bin edges
-        t = - data[::-1]
-
-        data = force_little_endian(table[5].data) #r bin edges
-        r = data
-
-        data = force_little_endian(table[6].data) #theta bin edges
-        theta = data
-=======
         photon_info.theta[depth_idx] = retro.force_little_endian(table[1].data)
 
         photon_info.deltaphi[depth_idx] = retro.force_little_endian(table[2].data)
@@ -375,7 +349,6 @@
         r = retro.force_little_endian(table[5].data)
 
         theta = retro.force_little_endian(table[6].data)
->>>>>>> e358c91f
 
         bin_edges = retro.TimeSphCoord(
             t=t, r=r, theta=theta, phi=np.array([], dtype=t.dtype)
