--- conflicted
+++ resolved
@@ -8,17 +8,7 @@
 
 from __future__ import absolute_import, division, print_function
 
-<<<<<<< HEAD
-__all__ = [
-    "OSCNEXT_I3_FNAME_RE",
-    "test_OSCNEXT_I3_FNAME_RE",
-    "DATA_GCD_FNAME_RE",
-    "find_files_to_extract",
-    "main",
-]
-=======
 __all__ = ["find_files_to_extract", "main"]
->>>>>>> b249f713
 
 from argparse import ArgumentParser, ArgumentDefaultsHelpFormatter
 from copy import deepcopy
@@ -27,10 +17,6 @@
 from multiprocessing import Pool, cpu_count
 from os import walk
 from os.path import abspath, basename, dirname, isdir, isfile, join
-<<<<<<< HEAD
-import re
-=======
->>>>>>> b249f713
 from socket import gethostname
 import sys
 
@@ -42,184 +28,7 @@
 from retro.i3processing.extract_common import (
     OSCNEXT_I3_FNAME_RE, DATA_GCD_FNAME_RE, find_gcds_in_dirs
 )
-<<<<<<< HEAD
-
-
-def test_OSCNEXT_I3_FNAME_RE():
-    """Unit tests for OSCNEXT_I3_FNAME_RE."""
-    # pylint: disable=line-too-long
-    test_cases = [
-        (
-            "oscNext_data_IC86.12_level5_v01.04_pass2_Run00120028_Subrun00000000.i3.zst",
-            {
-                'basename': 'oscNext_data_IC86.12_level5_v01.04_pass2_Run00120028_Subrun00000000',
-                'compr_exts': '.zst',
-                'kind': 'data',
-                'level': '5',
-                'pass': '2',
-                'levelver': '01.04',
-                #'misc': '',
-                'run': '00120028',
-                'season': '12',
-                'subrun': '00000000',
-            },
-        ),
-        (
-            "oscNext_data_IC86.18_level7_addvars_v01.04_pass2_Run00132761.i3.zst",
-            {
-                'basename': 'oscNext_data_IC86.18_level7_addvars_v01.04_pass2_Run00132761',
-                'compr_exts': '.zst',
-                'kind': 'data',
-                'level': '7',
-                'pass': '2',
-                'levelver': '01.04',
-                #'misc': 'addvars',
-                'run': '00132761',
-                'season': '18',
-                'subrun': None,
-            },
-        ),
-        (
-            "oscNext_genie_level5_v01.01_pass2.120000.000216.i3.zst",
-            {
-                'basename': 'oscNext_genie_level5_v01.01_pass2.120000.000216',
-                'compr_exts': '.zst',
-                'kind': 'genie',
-                'level': '5',
-                'pass': '2',
-                'levelver': '01.01',
-                #'misc': '',
-                'run': '120000',
-                'season': None,
-                'subrun': '000216',
-            },
-        ),
-        (
-            "oscNext_noise_level7_v01.03_pass2.888003.000000.i3.zst",
-            {
-                'basename': 'oscNext_noise_level7_v01.03_pass2.888003.000000',
-                'compr_exts': '.zst',
-                'kind': 'noise',
-                'level': '7',
-                'pass': '2',
-                'levelver': '01.03',
-                #'misc': '',
-                'run': '888003',
-                'season': None,
-                'subrun': '000000',
-            },
-        ),
-        (
-            "oscNext_muongun_level5_v01.04_pass2.139011.000000.i3.zst",
-            {
-                'basename': 'oscNext_muongun_level5_v01.04_pass2.139011.000000',
-                'compr_exts': '.zst',
-                'kind': 'muongun',
-                'level': '5',
-                'pass': '2',
-                'levelver': '01.04',
-                #'misc': '',
-                'run': '139011',
-                'season': None,
-                'subrun': '000000',
-            },
-        ),
-        (
-            "oscNext_corsika_level5_v01.03_pass2.20788.000000.i3.zst",
-            {
-                'basename': 'oscNext_corsika_level5_v01.03_pass2.20788.000000',
-                'compr_exts': '.zst',
-                'kind': 'corsika',
-                'level': '5',
-                'pass': '2',
-                'levelver': '01.03',
-                #'misc': '',
-                'run': '20788',
-                'season': None,
-                'subrun': '000000',
-            }
-        ),
-    ]
-
-    for test_input, expected_output in test_cases:
-        try:
-            match = OSCNEXT_I3_FNAME_RE.match(test_input)
-            groupdict = match.groupdict()
-
-            ref_keys = set(expected_output.keys())
-            actual_keys = set(groupdict.keys())
-            if actual_keys != ref_keys:
-                excess = actual_keys.difference(ref_keys)
-                missing = ref_keys.difference(actual_keys)
-                err_msg = []
-                if excess:
-                    err_msg.append("excess keys: " + str(sorted(excess)))
-                if missing:
-                    err_msg.append("missing keys: " + str(sorted(missing)))
-                if err_msg:
-                    raise ValueError("; ".join(err_msg))
-
-            err_msg = []
-            for key, ref_val in expected_output.items():
-                actual_val = groupdict[key]
-                if actual_val != ref_val:
-                    err_msg.append(
-                        '"{key}": actual_val = "{actual_val}"'
-                        ' but ref_val = "{ref_val}"'.format(
-                            key=key, actual_val=actual_val, ref_val=ref_val
-                        )
-                    )
-            if err_msg:
-                raise ValueError("; ".join(err_msg))
-        except Exception:
-            sys.stderr.write('Failure on test input = "{}"\n'.format(test_input))
-            raise
-
-
-def find_data_gcds_in_dirs(dirs, recurse=True):
-    """Find data run GCD files in directories.
-
-    Parameters
-    ----------
-    dirs : str or iterable thereof
-    recurse : bool
-
-    Returns
-    -------
-    data_run_gcds : dict
-        Keys are <tuple>(<str>2-digit season, <str>run number) and values are
-        <str> path to corresponding GCD file
-
-    """
-    if isinstance(dirs, str):
-        dirs = [dirs]
-    dirs = [expand(rootdir) for rootdir in dirs]
-
-    data_run_gcds = {}
-    for rootdir in dirs:
-        for dirpath, subdirs, files in walk(rootdir):
-            if recurse:
-                subdirs.sort(key=nsort_key_func)
-            else:
-                del subdirs[:]
-            files.sort(key=nsort_key_func)
-
-            for fname in files:
-                gcd_match = DATA_GCD_FNAME_RE.match(fname)
-                if gcd_match:
-                    gcd_groupdict = gcd_match.groupdict()
-                    # get 2 digit year
-                    year = "{:02d}".format(int(gcd_groupdict["year"]) % 2000)
-                    key = (year, gcd_groupdict["run"])
-                    # prefer "levelXpassY_* gcd files
-                    if key in data_run_gcds and gcd_groupdict["pass"] is None:
-                        continue
-                    data_run_gcds[key] = join(dirpath, fname)
-
-    return data_run_gcds
-=======
 from retro.utils.misc import expand, nsort_key_func
->>>>>>> b249f713
 
 
 def find_files_to_extract(
@@ -312,45 +121,6 @@
         if not fname_match:
             return None
 
-<<<<<<< HEAD
-
-    def get_i3_events_file_info(dirpath, fname):
-        """Closure to find only i3 events file names and, in that case, grab a
-        relevant GCD file (if file contains data events and such a GCD can be
-        found in `dirpath`), and return the info extracted from the file name.
-
-        Parameters
-        ----------
-        dirpath : str
-            Fully qualified path to file's directory
-
-        fname : str
-            (basename) of the file (i.e., excluding any directories)
-
-        Returns
-        -------
-        retval : None or 3-tuple
-            Returns `None` if the file is determined to not be an i3 events
-            file (based on filename alone). Otherwise, returns .. ::
-
-                fpath : str
-                    fully qualified (including directories) path to the i3
-                    events file
-
-                gcd_fpath : str or None
-                    fully qualified (including directories) path to a relevant
-                    GCD file found in the same dir, or None if none is found
-
-                fname_groupdict : mapping
-                    Filename info as returned by regex
-
-        """
-        fname_match = OSCNEXT_I3_FNAME_RE.match(fname)
-        if not fname_match:
-            return None
-
-=======
->>>>>>> b249f713
         fname_groupdict = fname_match.groupdict()
 
         i3_retro_dir = join(dirpath, fname_groupdict["basename"])
@@ -550,15 +320,12 @@
     else:
         data_run_gcds = None
 
-<<<<<<< HEAD
-=======
     kwargs["additional_keys"] = kwargs.pop("additional_keys", None)
     if not kwargs["additional_keys"]:
         from processing.samples.oscNext.verification.general_mc_data_harvest_and_plot import (
             L5_VARS, L6_VARS, L7_VARS
         )
 
->>>>>>> b249f713
     pool = Pool(procs)
     requests = []
     for fpath, gcd_fpath, fname_groupdict in find_files_to_extract(
